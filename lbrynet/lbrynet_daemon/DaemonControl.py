import argparse
import logging.handlers
import os
import webbrowser
import sys

from twisted.web import server, guard
from twisted.internet import defer, reactor
from twisted.cred import portal

from jsonrpc.proxy import JSONRPCProxy

from lbrynet.lbrynet_daemon.auth.auth import PasswordChecker, HttpPasswordRealm
from lbrynet.lbrynet_daemon.auth.util import initialize_api_key_file
from lbrynet.core import log_support
from lbrynet.core import utils
from lbrynet.lbrynet_daemon.DaemonServer import DaemonServer
from lbrynet.lbrynet_daemon.DaemonRequest import DaemonRequest
from lbrynet import settings

log_dir = settings.data_dir

if not os.path.isdir(log_dir):
    os.mkdir(log_dir)

lbrynet_log = os.path.join(log_dir, settings.LOG_FILE_NAME)
log = logging.getLogger(__name__)


if getattr(sys, 'frozen', False) and os.name == "nt":
    os.environ["REQUESTS_CA_BUNDLE"] = os.path.join(os.path.dirname(sys.executable), "cacert.pem")


def test_internet_connection():
    return utils.check_connection()


def stop():
    def _disp_shutdown():
        print "Shutting down lbrynet-daemon from command line"
        log.info("Shutting down lbrynet-daemon from command line")

    def _disp_not_running():
        print "Attempt to shut down lbrynet-daemon from command line when daemon isn't running"
        log.info("Attempt to shut down lbrynet-daemon from command line when daemon isn't running")

    d = defer.Deferred(None)
    d.addCallback(lambda _: JSONRPCProxy.from_url(settings.API_CONNECTION_STRING).stop())
    d.addCallbacks(lambda _: _disp_shutdown(), lambda _: _disp_not_running())
    d.callback(None)


def start():
    parser = argparse.ArgumentParser(description="Launch lbrynet-daemon")
    parser.add_argument("--wallet",
                        help="lbrycrd or lbryum, default lbryum",
                        type=str,
                        default='lbryum')

    parser.add_argument("--ui",
                        help="path to custom UI folder",
                        default=None)

    parser.add_argument("--branch",
                        help="Branch of lbry-web-ui repo to use, defaults on master",
                        default=settings.ui_branch)

    parser.add_argument("--http-auth",
                        dest="useauth",
                        action="store_true")

    parser.add_argument('--no-launch',
                        dest='launchui',
                        action="store_false")

    parser.add_argument('--log-to-console',
                        dest='logtoconsole',
                        action="store_true")

    parser.add_argument('--quiet',
                        dest='quiet',
                        action="store_true")

    parser.add_argument('--verbose',
                        action='store_true',
                        help='enable more debug output for the console')

    parser.set_defaults(branch=False, launchui=True, logtoconsole=False, quiet=False, useauth=settings.use_auth_http)
    args = parser.parse_args()

    log_support.configure_file_handler(lbrynet_log)
    log_support.configure_loggly_handler()
    if args.logtoconsole:
        log_support.configure_console(level='DEBUG')
    log_support.disable_third_party_loggers()
    if not args.verbose:
        log_support.disable_noisy_loggers()

    to_pass = {}
    settings_path = os.path.join(settings.data_dir, "daemon_settings.yml")
    if os.path.isfile(settings_path):
        to_pass.update(utils.load_settings(settings_path))
        log.info("Loaded settings file")
    if args.ui:
        to_pass.update({'local_ui_path': args.ui})
    if args.branch:
        to_pass.update({'ui_branch': args.branch})
    to_pass.update({'use_auth_http': args.useauth})
    to_pass.update({'wallet': args.wallet})
    print to_pass
    settings.update(to_pass)

    try:
        JSONRPCProxy.from_url(settings.API_CONNECTION_STRING).is_running()
        log.info("lbrynet-daemon is already running")
        if not args.logtoconsole:
            print "lbrynet-daemon is already running"
        if args.launchui:
            webbrowser.open(settings.UI_ADDRESS)
        return
    except:
        pass

    log.info("Starting lbrynet-daemon from command line")

    if not args.logtoconsole and not args.quiet:
        print "Starting lbrynet-daemon from command line"
        print "To view activity, view the log file here: " + lbrynet_log
        print "Web UI is available at http://%s:%i" % (settings.API_INTERFACE, settings.api_port)
        print "JSONRPC API is available at " + settings.API_CONNECTION_STRING
        print "To quit press ctrl-c or call 'stop' via the API"

    if test_internet_connection():
        lbry = DaemonServer()

        d = lbry.start()
        if args.launchui:
<<<<<<< HEAD
            d.addCallback(lambda _: webbrowser.open(settings.UI_ADDRESS))

        if settings.use_auth_http:
            log.info("Using authenticated API")
            pw_path = os.path.join(settings.data_dir, ".api_keys")
            initialize_api_key_file(pw_path)
            checker = PasswordChecker.load_file(pw_path)
            realm = HttpPasswordRealm(lbry.root)
            portal_to_realm = portal.Portal(realm, [checker, ])
            factory = guard.BasicCredentialFactory('Login to lbrynet api')
            _lbrynet_server = guard.HTTPAuthSessionWrapper(portal_to_realm, [factory, ])
        else:
            log.info("Using non-authenticated API")
            _lbrynet_server = server.Site(lbry.root)

        lbrynet_server = server.Site(_lbrynet_server)
=======
            d.addCallback(lambda _: webbrowser.open(UI_ADDRESS))
        d.addErrback(log_and_kill)

        lbrynet_server = server.Site(lbry.root)
>>>>>>> 4b330d0e
        lbrynet_server.requestFactory = DaemonRequest
        reactor.listenTCP(settings.api_port, lbrynet_server, interface=settings.API_INTERFACE)
        reactor.run()

        if not args.logtoconsole and not args.quiet:
            print "\nClosing lbrynet-daemon"
    else:
        log.info("Not connected to internet, unable to start")
        if not args.logtoconsole:
            print "Not connected to internet, unable to start"
        return


def log_and_kill(failure):
    log_support.failure(failure, log, 'Failed to startup: %s')
    reactor.stop()


if __name__ == "__main__":
    start()<|MERGE_RESOLUTION|>--- conflicted
+++ resolved
@@ -135,8 +135,8 @@
 
         d = lbry.start()
         if args.launchui:
-<<<<<<< HEAD
             d.addCallback(lambda _: webbrowser.open(settings.UI_ADDRESS))
+        d.addErrback(log_and_kill)
 
         if settings.use_auth_http:
             log.info("Using authenticated API")
@@ -152,12 +152,6 @@
             _lbrynet_server = server.Site(lbry.root)
 
         lbrynet_server = server.Site(_lbrynet_server)
-=======
-            d.addCallback(lambda _: webbrowser.open(UI_ADDRESS))
-        d.addErrback(log_and_kill)
-
-        lbrynet_server = server.Site(lbry.root)
->>>>>>> 4b330d0e
         lbrynet_server.requestFactory = DaemonRequest
         reactor.listenTCP(settings.api_port, lbrynet_server, interface=settings.API_INTERFACE)
         reactor.run()
