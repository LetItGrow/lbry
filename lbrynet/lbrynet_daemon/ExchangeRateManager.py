--- conflicted
+++ resolved
@@ -55,25 +55,16 @@
         log.debug("Saving price update %f for %s" % (price, self.market))
         self.rate = ExchangeRate(self.market, price, int(time.time()))
 
-<<<<<<< HEAD
-    def _log_error(self):
-        log.warning("%s failed to update exchange rate information", self.name)
-=======
     def _log_error(self, err):
         log.error(err)
         log.warning("There was a problem updating %s exchange rate information from %s", self.market, self.name)
->>>>>>> 5f129faf
 
     def _update_price(self):
         d = self._make_request()
         d.addCallback(self._handle_response)
         d.addCallback(self._subtract_fee)
         d.addCallback(self._save_price)
-<<<<<<< HEAD
-        d.addErrback(lambda _: self._log_error())
-=======
         d.addErrback(self._log_error)
->>>>>>> 5f129faf
 
     def start(self):
         if not self._updater.running:
